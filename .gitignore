--- conflicted
+++ resolved
@@ -42,15 +42,4 @@
 
 # ignore coverage report
 *.coverage
-*.coverage.*
-
-<<<<<<< HEAD
-# Ignore virtualenvironm
-.venv/
-venv/
-=======
-.venv/
-venv/
-myDataCropped/
-MyScripts/lightning_logs
->>>>>>> 89f46632
+*.coverage.*